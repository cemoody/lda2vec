--- conflicted
+++ resolved
@@ -16,13 +16,7 @@
 # from lda2vec import prepare_topics, print_top_words_per_topic
 from lda2vec_model import LDA2Vec
 
-<<<<<<< HEAD
-
 gpu_id = int(os.getenv('CUDA_GPU', 0))
-=======
-from chainer import cuda
-gpu_id = int(os.getenv('CUDA_GPU'))
->>>>>>> 206db2f4
 cuda.get_device(gpu_id).use()
 print "Using GPU " + str(gpu_id)
 
@@ -41,13 +35,8 @@
 # 'Strength' of the dircihlet prior; 200.0 seems to work well
 clambda = 200.0
 # Number of topics to fit
-<<<<<<< HEAD
 n_topics = 20
 batchsize = 4096 * 8
-=======
-n_topics = 32
-batchsize = 4096 + 2048
->>>>>>> 206db2f4
 counts = corpus.keys_counts[:n_vocab]
 # Get the string representation for every compact key
 words = corpus.word_list(vocab)[:n_vocab]
@@ -65,24 +54,12 @@
 j = 0
 epoch = 0
 fraction = batchsize * 1.0 / flattened.shape[0]
-<<<<<<< HEAD
-for epoch in range(500000):
+for epoch in range(5000):
     data = prepare_topics(cuda.to_cpu(model.mixture.weights.W.data).copy(),
                           cuda.to_cpu(model.mixture.factors.W.data).copy(),
                           cuda.to_cpu(model.embed.W.data).copy(),
                           words)
     print_top_words_per_topic(data)
-=======
-while True:
-    epoch += 1
-    model.to_cpu()
-    # data = prepare_topics(model.mixture.weights.W.data.copy(),
-    #                       model.mixture.factors.W.data.copy(),
-    #                       model.embed.W.data.copy(),
-    #                       words)
-    # print_top_words_per_topic(data)
-    model.to_gpu()
->>>>>>> 206db2f4
     for d, f in utils.chunks(batchsize, doc_ids, flattened):
         t0 = time.time()
         l = model.fit_partial(d.copy(), f.copy())
