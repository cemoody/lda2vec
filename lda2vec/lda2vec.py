--- conflicted
+++ resolved
@@ -290,8 +290,6 @@
         return Variable(self.xp.asarray(c.astype('int32')))
 
     def _check_input(self, word_matrix, categorical_features, targets):
-        to_var = lambda c: Variable(self.xp.asarray(c.astype('int32')))
-        to_vard = lambda c, dt: Variable(self.xp.asarray(c.astype(dt)))
         if word_matrix is not None:
             word_matrix = word_matrix.astype('int32')
         if self._finalized is False:
@@ -307,36 +305,22 @@
             msg = "Number of categorical features not equal to initialized"
             test = len(categorical_features) == len(self.categorical_features)
             assert test, msg
-<<<<<<< HEAD
             categorical_features = [self.to_var(c)
                                     for c in categorical_features]
-=======
-            categorical_features = [to_var(c) for c in categorical_features]
->>>>>>> 4adfd111
         if targets is None:
-            targets = {}
+            targets = []
         else:
-<<<<<<< HEAD
             msg = "Number of targets not equal to initialized no. of targets"
             vals = self.categorical_features.values()
             assert len(targets) == sum([c[2] is not None for c in vals])
             targets = [self.to_var(c) for c in targets]
-=======
-            msg = "target %s shape not equal to other inputs"
-            new_targets = {}
-            for name, target in targets.items():
-                assert len(target) == word_matrix.shape[0], msg % name
-                _, _, dtype = self.target_losses[name]
-                vtarget = to_vard(target, dtype)
-                new_targets[name] = vtarget
->>>>>>> 4adfd111
         for i, categorical_feature in enumerate(categorical_features):
             msg = "Number of rows in word matrix unequal"
             msg += "to that in categorical feature #%i" % i
             if word_matrix is not None:
                 assert word_matrix.shape[0] == \
                     categorical_feature.data.shape[0], msg
-        return word_matrix, categorical_features, new_targets
+        return word_matrix, categorical_features, targets
 
     def _log_prob_words(self, context, temperature=1.0):
         """ This calculates a softmax over the vocabulary as a function
