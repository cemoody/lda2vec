from collections import defaultdict
import numpy as np
import difflib
<<<<<<< HEAD
from pyxdameraulevenshtein import damerau_levenshtein_distance_withNPArray
=======
import pandas as pd
>>>>>>> de6357d7


class Corpus():
    _keys_frequency = None

    def __init__(self, out_of_vocabulary=-1, skip=-2):
        """ The Corpus helps with tasks involving integer representations of
        words. This object is used to filter, subsample, and convert loose
        word indices to compact word indices.

        'Loose' word arrays are word indices given by a tokenizer. The word
        index is not necessarily representative of word's frequency rank, and
        so loose arrays tend to have 'gaps' of unused indices, which can make
        models less memory efficient. As a result, this class helps convert
        a loose array to a 'compact' one where the most common words have low
        indices, and the most infrequent have high indices.

        Corpus maintains a count of how many of each word it has seen so
        that it can later selectively filter frequent or rare words. However,
        since word popularity rank could change with incoming data the word
        index count must be updated fully and `self.finalize()` must be called
        before any filtering and subsampling operations can happen.

        Arguments
        ---------
        out_of_vocabulary : int, default=-1
            Token index to replace whenever we encounter a rare or unseen word.
            Instead of skipping the token, we mark as an out of vocabulary
            word.
        skip : int, default=-2
            Token index to replace whenever we want to skip the current frame.
            Particularly useful when subsampling words or when padding a
            sentence.

        Examples
        --------
        >>> corpus = Corpus()
        >>> words_raw = np.random.randint(100, size=25)
        >>> corpus.update_word_count(words_raw)
        >>> corpus.finalize()
        >>> words_compact = corpus.to_compact(words_raw)
        >>> words_pruned = corpus.filter_count(words_compact, min_count=2)
        >>> # words_sub = corpus.subsample_frequent(words_pruned, thresh=1e-5)
        >>> words_loose = corpus.to_loose(words_pruned)
        >>> not_oov = words_loose > -1
        >>> np.all(words_loose[not_oov] == words_raw[not_oov])
        True
        """
        self.counts_loose = defaultdict(int)
        self._finalized = False
        self.specials = dict(out_of_vocabulary=out_of_vocabulary,
                             skip=skip)

    @property
    def n_specials(self):
        return len(self.specials)

    def update_word_count(self, loose_array):
        """ Update the corpus word counts given a loose array of word indices.
        Can be called multiple times, but once `finalize` is called the word
        counts cannot be updated.

        Arguments
        ---------
        loose_array : int array
            Array of word indices.

        Examples
        --------
        >>> corpus = Corpus()
        >>> corpus.update_word_count(np.arange(10))
        >>> corpus.update_word_count(np.arange(8))
        >>> corpus.counts_loose[0]
        2
        >>> corpus.counts_loose[9]
        1
        """
        self._check_unfinalized()
        uniques, counts = np.unique(np.ravel(loose_array), return_counts=True)
        msg = "Loose arrays cannot have elements below the values of special "
        msg += "tokens as these indices are reserved"
        assert uniques.min() >= min(self.specials.values()), msg
        for k, v in zip(uniques, counts):
            self.counts_loose[k] += v

    def _loose_keys_ordered(self):
        """ Get the loose keys in order of decreasing frequency"""
        loose_counts = sorted(self.counts_loose.items(), key=lambda x: x[1],
                              reverse=True)
        keys = np.array(loose_counts)[:, 0]
        counts = np.array(loose_counts)[:, 1]
        order = np.argsort(counts)[::-1].astype('int32')
        keys, counts = keys[order], counts[order]
        # Add in the specials as a prefix to the other keys
        specials = np.sort(self.specials.values())
        keys = np.concatenate((specials, keys))
        empty = np.zeros(len(specials), dtype='int32')
        counts = np.concatenate((empty, counts))
        n_keys = keys.shape[0]
        assert counts.min() >= 0
        return keys, counts, n_keys

    def finalize(self):
        """ Call `finalize` once done updating word counts. This means the
        object will no longer accept new word count data, but the loose
        to compact index mapping can be computed. This frees the object to
        filter, subsample, and compactify incoming word arrays.

        Examples
        --------
        >>> corpus = Corpus()
        >>> # We'll update the word counts, making sure that word index 2
        >>> # is the most common word index.
        >>> corpus.update_word_count(np.arange(1) + 2)
        >>> corpus.update_word_count(np.arange(3) + 2)
        >>> corpus.update_word_count(np.arange(10) + 2)
        >>> corpus.update_word_count(np.arange(8) + 2)
        >>> corpus.counts_loose[2]
        4
        >>> # The corpus has not been finalized yet, and so the compact mapping
        >>> # has not yet been computed.
        >>> corpus.keys_counts[0]
        Traceback (most recent call last):
            ...
        AttributeError: Corpus instance has no attribute 'keys_counts'
        >>> corpus.finalize()
        >>> corpus.n_specials
        2
        >>> # The special tokens are mapped to the first compact indices
        >>> corpus.compact_to_loose[0]
        -2
        >>> corpus.compact_to_loose[0] == corpus.specials['skip']
        True
        >>> corpus.compact_to_loose[1] == corpus.specials['out_of_vocabulary']
        True
        >>> corpus.compact_to_loose[2]  # Most popular token is mapped next
        2
        >>> corpus.loose_to_compact[3]  # 2nd most popular token is mapped next
        4
        >>> first_non_special = corpus.n_specials
        >>> corpus.keys_counts[first_non_special] # First normal token
        4
        """
        # Return the loose keys and counts in descending count order
        # so that the counts arrays is already in compact order
        self.keys_loose, self.keys_counts, n_keys = self._loose_keys_ordered()
        self.keys_compact = np.arange(n_keys).astype('int32')
        self.loose_to_compact = {l: c for l, c in
                                 zip(self.keys_loose, self.keys_compact)}
        self.compact_to_loose = {c: l for l, c in
                                 self.loose_to_compact.items()}
        self.specials_to_compact = {s: self.loose_to_compact[i]
                                    for s, i in self.specials.items()}
        self.compact_to_special = {c: s for c, s in
                                   self.specials_to_compact.items()}
        self._finalized = True

    @property
    def keys_frequency(self):
        if self._keys_frequency is None:
            f = self.keys_counts * 1.0 / np.sum(self.keys_counts)
            self._keys_frequency = f
        return self._keys_frequency

    def _check_finalized(self):
        msg = "self.finalized() must be called before any other array ops"
        assert self._finalized, msg

    def _check_unfinalized(self):
        msg = "Cannot update word counts after self.finalized()"
        msg += "has been called"
        assert not self._finalized, msg

    def filter_count(self, words_compact, min_count=15, max_count=0,
                     max_replacement=None, min_replacement=None):
        """ Replace word indices below min_count with the pad index.

        Arguments
        ---------
        words_compact: int array
            Source array whose values will be replaced. This is assumed to
            already be converted into a compact array with `to_compact`.
        min_count : int
            Replace words less frequently occuring than this count. This
            defines the threshold for what words are very rare
        max_count : int
            Replace words occuring more frequently than this count. This
            defines the threshold for very frequent words
        min_replacement : int, default is out_of_vocabulary
            Replace words less than min_count with this.
        max_replacement : int, default is out_of_vocabulary
            Replace words greater than max_count with this.

        Examples
        --------
        >>> corpus = Corpus()
        >>> # Make 1000 word indices with index < 100 and
        >>> # update the word counts.
        >>> word_indices = np.random.randint(100, size=1000)
        >>> corpus.update_word_count(word_indices)
        >>> corpus.finalize()  # any word indices above 99 will be filtered
        >>> # Now create a new text, but with some indices above 100
        >>> word_indices = np.random.randint(200, size=1000)
        >>> word_indices.max() < 100
        False
        >>> # Remove words that have never appeared in the original corpus.
        >>> filtered = corpus.filter_count(word_indices, min_count=1)
        >>> filtered.max() < 100
        True
        >>> # We can also remove highly frequent words.
        >>> filtered = corpus.filter_count(word_indices, max_count=2)
        >>> len(np.unique(word_indices)) > len(np.unique(filtered))
        True
        """
        self._check_finalized()
        ret = words_compact.copy()
        if min_replacement is None:
            min_replacement = self.specials_to_compact['out_of_vocabulary']
        if max_replacement is None:
            max_replacement = self.specials_to_compact['out_of_vocabulary']
        not_specials = np.ones(self.keys_counts.shape[0], dtype='bool')
        not_specials[:self.n_specials] = False
        if min_count:
            # Find first index with count less than min_count
            min_idx = np.argmax(not_specials & (self.keys_counts < min_count))
            # Replace all indices greater than min_idx
            ret[ret > min_idx] = min_replacement
        if max_count:
            # Find first index with count less than max_count
            max_idx = np.argmax(not_specials & (self.keys_counts < max_count))
            # Replace all indices less than max_idx
            ret[ret < max_idx] = max_replacement
        return ret

    def subsample_frequent(self, words_compact, threshold=1e-5):
        """ Subsample the most frequent words. This aggressively
        replaces words with frequencies higher than `threshold`. Words
        are replaced with the out_of_vocabulary token.

        Words will be replaced with probability as a function of their
        frequency in the training corpus:

        .. math::
            p(w) = 1.0 - \sqrt{threshold\over f(w)}

        Arguments
        ---------
        words_compact: int array
            The input array to subsample.
        threshold: float in [0, 1]
            Words with frequencies higher than this will be increasingly
            subsampled.

        Examples
        --------
        >>> corpus = Corpus()
        >>> word_indices = (np.random.power(5.0, size=1000) * 100).astype('i')
        >>> corpus.update_word_count(word_indices)
        >>> corpus.finalize()
        >>> compact = corpus.to_compact(word_indices)
        >>> sampled = corpus.subsample_frequent(compact, threshold=1e-2)
        >>> skip = corpus.specials_to_compact['skip']
        >>> np.sum(compact == skip)  # No skips in the compact tokens
        0
        >>> np.sum(sampled == skip) > 0  # Many skips in the sampled tokens
        True

        .. [1] Distributed Representations of Words and Phrases and
               their Compositionality. Mikolov, Tomas and Sutskever, Ilya
               and Chen, Kai and Corrado, Greg S and Dean, Jeff
               Advances in Neural Information Processing Systems 26
        """
        self._check_finalized()
        freq = self.keys_frequency + 1e-10
        pw = 1.0 - (np.sqrt(threshold / freq) + threshold / freq)
        prob = fast_replace(words_compact, self.keys_compact, pw)
        draw = np.random.uniform(size=prob.shape)
        ret = words_compact.copy()
        # If probability greater than draw, skip the word
        ret[prob > draw] = self.specials_to_compact['skip']
        return ret

    def to_compact(self, word_loose):
        """ Convert a loose word index matrix to a compact array using
        a fixed loose to dense mapping. Out of vocabulary word indices
        will be replaced by the out of vocabulary index. The most common
        index will be mapped to 0, the next most common to 1, and so on.

        Arguments
        ---------
        word_loose : int array
            Input loose word array to be converted into a compact array.


        Examples
        --------
        >>> corpus = Corpus()
        >>> word_indices = np.random.randint(100, size=1000)
        >>> n_words = len(np.unique(word_indices))
        >>> corpus.update_word_count(word_indices)
        >>> corpus.finalize()
        >>> word_compact = corpus.to_compact(word_indices)
        >>> # The most common word in the training set will be mapped to be
        >>> # right after all the special tokens, so 2 in this case.
        >>> np.argmax(np.bincount(word_compact)) == 2
        True
        >>> most_common = np.argmax(np.bincount(word_indices))
        >>> corpus.loose_to_compact[most_common] == 2
        True
        >>> # Out of vocabulary indices will be mapped to 1
        >>> word_indices = np.random.randint(150, size=1000)
        >>> word_compact_oov = corpus.to_compact(word_indices)
        >>> oov = corpus.specials_to_compact['out_of_vocabulary']
        >>> oov
        1
        >>> oov in word_compact
        False
        >>> oov in word_compact_oov
        True
        """
        self._check_finalized()
        keys = self.keys_loose
        reps = self.keys_compact
        uniques = np.unique(word_loose)
        # Find the out of vocab indices
        oov = np.setdiff1d(uniques, keys, assume_unique=True)
        oov_token = self.specials_to_compact['out_of_vocabulary']
        keys = np.concatenate((keys, oov))
        reps = np.concatenate((reps, np.zeros_like(oov) + oov_token))
        compact = fast_replace(word_loose, keys, reps)
        msg = "Error: all compact indices should be non-negative"
        assert compact.min() >= 0, msg
        return compact

    def to_loose(self, word_compact):
        """ Convert a compacted array back into a loose array.

        Arguments
        ---------
        word_compact : int array
            Input compacted word array to be converted into a loose array.


        Examples
        --------
        >>> corpus = Corpus()
        >>> word_indices = np.random.randint(100, size=1000)
        >>> corpus.update_word_count(word_indices)
        >>> corpus.finalize()
        >>> word_compact = corpus.to_compact(word_indices)
        >>> word_loose = corpus.to_loose(word_compact)
        >>> np.all(word_loose == word_indices)
        True
        """
        self._check_finalized()
        uniques = np.unique(word_compact)
        # Find the out of vocab indices
        oov = np.setdiff1d(uniques, self.keys_compact, assume_unique=True)
        msg = "Found keys in `word_compact` not present in the"
        msg += "training corpus. Is this actually a compacted array?"
        assert np.all(oov < 0), msg
        loose = fast_replace(word_compact, self.keys_compact, self.keys_loose)
        return loose

    def compact_to_flat(self, word_compact, *components):
        """ Ravel a 2D compact array of documents (rows) and word
        positions (columns) into a 1D array of words. Leave out special
        tokens and ravel the component arrays in the same fashion.

        Arguments
        ---------
        word_compact : int array
            Array of word indices in documents. Has shape (n_docs, max_length)
        components : list of arrays
            A list of arrays detailing per-document properties. Each array
            must n_docs long.

        Returns
        -------
        flat : int array
            An array of all words unravelled into a 1D shape
        components : list of arrays
            Each array here is also unravelled into the same shape

        Examples
        --------
        >>> corpus = Corpus()
        >>> word_indices = np.random.randint(100, size=1000)
        >>> corpus.update_word_count(word_indices)
        >>> corpus.finalize()
        >>> doc_texts = np.arange(8).reshape((2, 4))
        >>> doc_texts[:, -1] = -2  # Mark as skips
        >>> doc_ids = np.arange(2)
        >>> compact = corpus.to_compact(doc_texts)
        >>> oov = corpus.specials_to_compact['out_of_vocabulary']
        >>> compact[1, 3] = oov  # Mark the last word as OOV
        >>> flat = corpus.compact_to_flat(compact)
        >>> flat.shape[0] == 6  # 2 skips were dropped from 8 words
        True
        >>> flat[-1] == corpus.loose_to_compact[doc_texts[1, 2]]
        True
        >>> flat, (flat_id,) = corpus.compact_to_flat(compact, doc_ids)
        >>> flat_id
        array([0, 0, 0, 1, 1, 1])
        """
        self._check_finalized()
        n_docs = word_compact.shape[0]
        max_length = word_compact.shape[1]
        idx = word_compact > self.n_specials
        components_raveled = []
        msg = "Length of each component must much `word_compact` size"
        for component in components:
            raveled = np.tile(component[:, None], max_length)[idx]
            components_raveled.append(raveled)
            assert len(component) == n_docs, msg
        if len(components_raveled) == 0:
            return word_compact[idx]
        else:
            return word_compact[idx], components_raveled

    def word_list(self, vocab, max_compact_index=None, oov_token='<OoV>'):
        """ Translate compact keys back into string representations for a word.

        Arguments
        ---------
        vocab : dict
            The vocab object has loose indices as keys and word strings as
            values.

        max_compact_index : int
            Only return words up to this index. If None, defaults to the number
            of compact indices available

        oov_token : str
            Returns this string if a compact index does not have a word in the
            vocab dictionary provided.

        Returns
        -------
        word_list : list
            A list of strings representations corresponding to word indices
            zero to `max_compact_index`

        Examples
        --------

        >>> vocab = {0: 'But', 1: 'the', 2: 'night', 3: 'was', 4: 'warm'}
        >>> word_indices = np.zeros(50).astype('int32')
        >>> word_indices[:25] = 0  # 'But' shows 25 times
        >>> word_indices[25:35] = 1  # 'the' is in 10 times
        >>> word_indices[40:46] = 2  # 'night' is in 6 times
        >>> word_indices[46:49] = 3  # 'was' is in 3 times
        >>> word_indices[49:] = 4  # 'warm' in in 2 times
        >>> corpus = Corpus()
        >>> corpus.update_word_count(word_indices)
        >>> corpus.finalize()
        >>> # Build a vocabulary of word indices
        >>> corpus.word_list(vocab)
        ['skip', 'out_of_vocabulary', 'But', 'the', 'night', 'was', 'warm']
        """
        # Translate the compact keys into string words
        oov = self.specials['out_of_vocabulary']
        words = []
        if max_compact_index is None:
            max_compact_index = self.keys_compact.shape[0]
        index_to_special = {i: s for s, i in self.specials.items()}
        for compact_index in range(max_compact_index):
            loose_index = self.compact_to_loose.get(compact_index, oov)
            special = index_to_special.get(loose_index, oov_token)
            string = vocab.get(loose_index, special)
            words.append(string)
        return words

    def compact_word_vectors(self, vocab, filename=None, array=None,
                             top=20000):
        """ Retrieve pretrained word spectors for our vocabulary.
        The returned word array has row indices corresponding to the
        compact index of a word, and columns correponding to the word
        vector.

        Arguments
        ---------
        vocab : dict
            Dictionary where keys are the loose index, and values are
            the word string.

        use_spacy : bool
            Use SpaCy to load in word vectors. Otherwise Gensim.

        filename : str
            Filename for SpaCy-compatible word vectors or if use_spacy=False
            then uses word2vec vectors via gensim.

        Returns
        -------
        data : numpy float array
            Array such that data[compact_index, :] = word_vector

        Examples
        --------
        >>> import numpy.linalg as nl
        >>> vocab = {19: 'shuttle', 5: 'astronomy', 7: 'cold', 3: 'hot'}
        >>> word_indices = np.zeros(50).astype('int32')
        >>> word_indices[:25] = 19  # 'Shuttle' shows 25 times
        >>> word_indices[25:35] = 5  # 'astronomy' is in 10 times
        >>> word_indices[40:46] = 7  # 'cold' is in 6 times
        >>> word_indices[46:] = 3  # 'hot' is in 3 times
        >>> corpus = Corpus()
        >>> corpus.update_word_count(word_indices)
        >>> corpus.finalize()
        >>> v, s, f = corpus.compact_word_vectors(vocab)
        >>> sim = lambda x, y: np.dot(x, y) / nl.norm(x) / nl.norm(y)
        >>> vocab[corpus.compact_to_loose[2]]
        'shuttle'
        >>> vocab[corpus.compact_to_loose[3]]
        'astronomy'
        >>> vocab[corpus.compact_to_loose[4]]
        'cold'
        >>> sim_shuttle_astro = sim(v[2, :], v[3, :])
        >>> sim_shuttle_cold = sim(v[2, :], v[4, :])
        >>> sim_shuttle_astro > sim_shuttle_cold
        True
        """
        n_words = len(self.compact_to_loose)
        from gensim.models.word2vec import Word2Vec
        model = Word2Vec.load_word2vec_format(filename, binary=True)
        n_dim = model.syn0.shape[1]
        data = np.random.normal(size=(n_words, n_dim)).astype('float32')
        data -= data.mean()
        data += model.syn0.mean()
        data /= data.std()
        data *= model.syn0.std()
        if array is not None:
            data = array
            n_words = data.shape[0]
        keys_raw = model.vocab.keys()
        keys = [s.encode('ascii', 'ignore') for s in keys_raw]
        lens = [len(s) for s in model.vocab.keys()]
        choices = np.array(keys, dtype='S')
        lengths = np.array(lens, dtype='int32')
        s, f = 0, 0
        rep0 = lambda w: w
        rep1 = lambda w: w.replace(' ', '_')
        rep2 = lambda w: w.title().replace(' ', '_')
        reps = [rep0, rep1, rep2]
        for compact in np.arange(top):
            loose = self.compact_to_loose.get(compact, None)
            if loose is None:
                continue
            word = vocab.get(loose, None)
            if word is None:
                continue
            word = word.strip()
            vector = None
            for rep in reps:
                clean = rep(word)
                if clean in model.vocab:
                    vector = model[clean]
                    break
            if vector is None:
                try:
                    word = unicode(word)
                    idx = lengths >= len(word) - 3
                    idx &= lengths <= len(word) + 3
                    sel = choices[idx]
                    d = damerau_levenshtein_distance_withNPArray(word, sel)
                    choice = np.array(keys_raw)[idx][np.argmin(d)]
                    # choice = difflib.get_close_matches(word, choices)[0]
                    vector = model[choice]
                    print compact, word, ' --> ', choice
                except IndexError:
                    pass
            if vector is None:
                f += 1
                continue
            s += 1
            data[compact, :] = vector[:]
        return data, s, f

    def compact_to_bow(self, word_compact, max_compact_index=None):
        """ Given a 2D array of compact indices, return the bag of words
        representation where the column is the word index, row is the document
        index, and the value is the number of times that word appears in that
        document.

        >>> import numpy.linalg as nl
        >>> vocab = {19: 'shuttle', 5: 'astronomy', 7: 'cold', 3: 'hot'}
        >>> word_indices = np.zeros(50).astype('int32')
        >>> word_indices[:25] = 19  # 'Shuttle' shows 25 times
        >>> word_indices[25:35] = 5  # 'astronomy' is in 10 times
        >>> word_indices[40:46] = 7  # 'cold' is in 6 times
        >>> word_indices[46:] = 3  # 'hot' is in 3 times
        >>> corpus = Corpus()
        >>> corpus.update_word_count(word_indices)
        >>> corpus.finalize()
        >>> v = corpus.compact_to_bow(word_indices)
        >>> len(v)
        20
        >>> v[:6]
        array([ 5,  0,  0,  4,  0, 10])
        >>> v[19]
        25
        >>> v.sum()
        50
        >>> words = [[0, 0, 0, 3, 4], [1, 1, 1, 4, 5]]
        >>> words = np.array(words)
        >>> bow = corpus.compact_to_bow(words)
        >>> bow.shape
        (2, 6)
        """
        if max_compact_index is None:
            max_compact_index = word_compact.max()

        def bincount(x):
            return np.bincount(x, minlength=max_compact_index + 1)
        axis = len(word_compact.shape) - 1
        bow = np.apply_along_axis(bincount, axis, word_compact)
        return bow

    def compact_to_coocurrence(self, word_compact, indices, window_size=10):
        """ From an array of compact tokens and aligned array of document indices
        compute (word, word, document) co-occurrences within a moving window.

        Arguments
        ---------
        word_compact: int array
        Sequence of tokens.

        indices: dict of int arrays
        Each array in this dictionary should represent the document index it
        came from.

        window_size: int
        Indicates the moving window size around which all co-occurrences will
        be computed.

        Returns
        -------
        counts : DataFrame
        Returns a DataFrame with two columns for word index A and B,
        one extra column for each document index, and a final column for counts
        in that key.

        >>> compact = np.array([0, 1, 1, 1, 2, 2, 3, 0])
        >>> doc_idx = np.array([0, 0, 0, 0, 1, 1, 1, 1])
        >>> corpus = Corpus()
        >>> counts = corpus.compact_to_coocurrence(compact, {'doc': doc_idx})
        >>> counts.counts.sum()
        24
        >>> counts.query('doc == 0').counts.values
        array([3, 3, 6])
        >>> compact = np.array([0, 1, 1, 1, 2, 2, 3, 0])
        >>> doc_idx = np.array([0, 0, 0, 1, 1, 2, 2, 2])
        >>> corpus = Corpus()
        >>> counts = corpus.compact_to_coocurrence(compact, {'doc': doc_idx})
        >>> counts.counts.sum()
        14
        >>> counts.query('doc == 0').word_index_x.values
        array([0, 1, 1])
        >>> counts.query('doc == 0').word_index_y.values
        array([1, 0, 1])
        >>> counts.query('doc == 0').counts.values
        array([2, 2, 2])
        >>> counts.query('doc == 1').counts.values
        array([1, 1])
        """
        tokens = pd.DataFrame(dict(word_index=word_compact)).reset_index()
        for name, index in indices.items():
            tokens[name] = index
        a, b = tokens.copy(), tokens.copy()
        mask = lambda x: np.prod([x[k + '_x'] == x[k + '_y']
                                  for k in indices.keys()], axis=0)
        group_keys = ['word_index_x', 'word_index_y', ]
        group_keys += [k + '_x' for k in indices.keys()]
        total = []
        a['frame'] = a['index'].copy()
        for frame in range(-window_size, window_size + 1):
            if frame == 0:
                continue
            b['frame'] = b['index'] + frame
            matches = (a.merge(b, on='frame')
                        .assign(same_doc=mask)
                        .pipe(lambda df: df[df['same_doc'] == 1])
                        .groupby(group_keys)['frame']
                        .count()
                        .reset_index())
            total.append(matches)
        counts = (pd.concat(total)
                    .groupby(group_keys)['frame']
                    .sum()
                    .reset_index()
                    .rename(columns={k + '_x': k for k in indices.keys()})
                    .rename(columns=dict(frame='counts')))
        return counts


def fast_replace(data, keys, values, skip_checks=False):
    """ Do a search-and-replace in array `data`.

    Arguments
    ---------
    data : int array
        Array of integers
    keys : int array
        Array of keys inside of `data` to be replaced
    values : int array
        Array of values that replace the `keys` array
    skip_checks : bool, default=False
        Optionally skip sanity checking the input.

    Examples
    --------
    >>> fast_replace(np.arange(5), np.arange(5), np.arange(5)[::-1])
    array([4, 3, 2, 1, 0])
    """
    assert np.allclose(keys.shape, values.shape)
    if not skip_checks:
        msg = "data has elements not in keys"
        assert data.max() <= keys.max(), msg
    sdx = np.argsort(keys)
    keys, values = keys[sdx], values[sdx]
    idx = np.digitize(data, keys, right=True)
    new_data = values[idx]
    return new_data<|MERGE_RESOLUTION|>--- conflicted
+++ resolved
@@ -1,11 +1,12 @@
 from collections import defaultdict
 import numpy as np
 import difflib
-<<<<<<< HEAD
-from pyxdameraulevenshtein import damerau_levenshtein_distance_withNPArray
-=======
 import pandas as pd
->>>>>>> de6357d7
+
+try:
+    from pyxdameraulevenshtein import damerau_levenshtein_distance_withNPArray
+except ImportError:
+    pass
 
 
 class Corpus():
